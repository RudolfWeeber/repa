/**
 * Copyright 2017-2019 Steffen Hirschmann
 *
 * This file is part of Repa.
 *
 * Repa is free software: you can redistribute it and/or modify
 * it under the terms of the GNU General Public License as published by
 * the Free Software Foundation, either version 3 of the License, or
 * (at your option) any later version.
 *
 * Repa is distributed in the hope that it will be useful,
 * but WITHOUT ANY WARRANTY; without even the implied warranty of
 * MERCHANTABILITY or FITNESS FOR A PARTICULAR PURPOSE.  See the
 * GNU General Public License for more details.
 *
 * You should have received a copy of the GNU General Public License
 * along with Repa.  If not, see <https://www.gnu.org/licenses/>.
 */

#include "grid_types.hpp"
#include <unordered_map>

namespace repa {

namespace {

static const std::unordered_map<std::string, GridType> grid_type_registry
    = {{"p4est", GridType::P4EST},
       {"cart", GridType::CART},
       {"graph", GridType::GRAPH},
       {"diff", GridType::DIFF},
<<<<<<< HEAD
       {"psdiff", GridType::PSDIFF},
=======
       {"schorn", GridType::SCHORN},
>>>>>>> 2018944e
       {"hybrid_gp_diff", GridType::HYB_GP_DIFF},
       {"kd_tree", GridType::KD_TREE},
       {"gridbased", GridType::GRIDBASED}};

#ifdef HAVE_KDPART
#define KDPART_AVAIL true
#else
#define KDPART_AVAIL false
#endif

#ifdef HAVE_P4EST
#define P4EST_AVAIL true
#else
#define P4EST_AVAIL false
#endif

#ifdef HAVE_PARMETIS
#define PARMETIS_AVAIL true
#else
#define PARMETIS_AVAIL false
#endif

#ifdef HAVE_CGAL
#define CGAL_AVAIL true
#else
#define CGAL_AVAIL false
#endif

// Note: Enum hash compatibility functor for gcc-5.x support.
// To be removed in the future.
struct enum_hash_compat {
    template <typename T>
    inline size_t operator()(const T v) const
    {
        return static_cast<size_t>(v);
    }
};

// Awaiting C++20 which will finally have designated initializers -.-
static const std::unordered_map<GridType, bool, enum_hash_compat>
    grid_type_availability = {{GridType::P4EST, P4EST_AVAIL},
                              {GridType::CART, true},
                              {GridType::GRAPH, PARMETIS_AVAIL},
                              {GridType::DIFF, true},
                              {GridType::HYB_GP_DIFF, PARMETIS_AVAIL},
                              {GridType::KD_TREE, KDPART_AVAIL},
                              {GridType::GRIDBASED, CGAL_AVAIL}};

} // namespace

GridType parse_grid_type(const std::string &desc)
{
    try {
        return grid_type_registry.at(desc);
    }
    catch (const std::out_of_range &) {
        throw UnknownGridTypeError(desc);
    }
}

std::string grid_type_to_string(GridType gt)
{
    for (const auto &p : grid_type_registry) {
        if (gt == p.second)
            return p.first;
    }

    throw UnknownGridTypeError();
}

bool has_grid_type(GridType gt)
{
    try {
        return grid_type_availability.at(gt);
    }
    catch (const std::out_of_range &) {
        throw UnknownGridTypeError();
    }
}

std::set<GridType> supported_grid_types()
{
    std::set<GridType> gts;
    for (const auto &p : grid_type_availability) {
        if (p.second)
            gts.insert(p.first);
    }
    return gts;
}

} // namespace repa<|MERGE_RESOLUTION|>--- conflicted
+++ resolved
@@ -29,11 +29,8 @@
        {"cart", GridType::CART},
        {"graph", GridType::GRAPH},
        {"diff", GridType::DIFF},
-<<<<<<< HEAD
        {"psdiff", GridType::PSDIFF},
-=======
        {"schorn", GridType::SCHORN},
->>>>>>> 2018944e
        {"hybrid_gp_diff", GridType::HYB_GP_DIFF},
        {"kd_tree", GridType::KD_TREE},
        {"gridbased", GridType::GRIDBASED}};
