/**
 * Copyright 2017-2019 Steffen Hirschmann
 *
 * This file is part of Repa.
 *
 * Repa is free software: you can redistribute it and/or modify
 * it under the terms of the GNU General Public License as published by
 * the Free Software Foundation, either version 3 of the License, or
 * (at your option) any later version.
 *
 * Repa is distributed in the hope that it will be useful,
 * but WITHOUT ANY WARRANTY; without even the implied warranty of
 * MERCHANTABILITY or FITNESS FOR A PARTICULAR PURPOSE.  See the
 * GNU General Public License for more details.
 *
 * You should have received a copy of the GNU General Public License
 * along with Repa.  If not, see <https://www.gnu.org/licenses/>.
 */

#pragma once

#include <set>
#include <string>

namespace repa {

/** Enum of supported grid types.
 * Caution: Might not all be compiled in.
 */
enum class GridType {
    NONE,
    P4EST,
    CART,
    GRAPH,
    DIFF,
<<<<<<< HEAD
    PSDIFF,
=======
    SCHORN,
>>>>>>> 2018944e
    KD_TREE,
    HYB_GP_DIFF,
    GRIDBASED
};

struct UnknownGridTypeError {
    UnknownGridTypeError() : w(std::string("Unknown grid type."))
    {
    }
    UnknownGridTypeError(std::string s)
        : w(std::string("Unknown grid type: `") + s + std::string("'"))
    {
    }
    virtual const char *what() const
    {
        return w.c_str();
    }

private:
    std::string w;
};

/** Returns the GridType associated with a descriptive string for the grid
 * type.
 */
GridType parse_grid_type(const std::string &desc);

/** Inverse of 'parse_grid_type'
 */
std::string grid_type_to_string(GridType gt);

/** Returns true if support for a certain grid type is compiled in.
 */
bool has_grid_type(GridType gt);

/** Returns a set of all supported grid types.
 */
std::set<GridType> supported_grid_types();

} // namespace repa<|MERGE_RESOLUTION|>--- conflicted
+++ resolved
@@ -33,11 +33,8 @@
     CART,
     GRAPH,
     DIFF,
-<<<<<<< HEAD
     PSDIFF,
-=======
     SCHORN,
->>>>>>> 2018944e
     KD_TREE,
     HYB_GP_DIFF,
     GRIDBASED
