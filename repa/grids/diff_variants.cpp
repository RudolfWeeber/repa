/**
 * Copyright 2017-2020 The repa authors
 *
 * This file is part of Repa.
 *
 * Repa is free software: you can redistribute it and/or modify
 * it under the terms of the GNU General Public License as published by
 * the Free Software Foundation, either version 3 of the License, or
 * (at your option) any later version.
 *
 * Repa is distributed in the hope that it will be useful,
 * but WITHOUT ANY WARRANTY; without even the implied warranty of
 * MERCHANTABILITY or FITNESS FOR A PARTICULAR PURPOSE.  See the
 * GNU General Public License for more details.
 *
 * You should have received a copy of the GNU General Public License
 * along with Repa.  If not, see <https://www.gnu.org/licenses/>.
 */

#include "diff_variants.hpp"
#include <cassert>
#include <functional>
#include <map>
#include <memory>
#include <mpi.h>
#include <numeric>
#include <vector>

#include "util/mpi_graph.hpp"

namespace repa {
namespace grids {
namespace diff_variants {

PerNeighbor<double>
WLMVolumeComputation::compute_flow(boost::mpi::communicator neighcomm,
                                   const std::vector<rank_type> &neighbors,
                                   double load) const
{
    int nneigh = repa::util::mpi_undirected_neighbor_count(neighcomm);
    // Exchange load in local neighborhood
    std::vector<double> neighloads(nneigh);
    MPI_Neighbor_allgather(&load, 1, MPI_DOUBLE, neighloads.data(), 1,
                           MPI_DOUBLE, neighcomm);

    double avgload
        = std::accumulate(std::begin(neighloads), std::end(neighloads), load)
          / (nneigh + 1);

    // Return empty send volume if this process is underloaded
    if (load < avgload)
        return std::vector<double>(neighloads.size(), 0.0);

    std::vector<double> deficiency(neighloads.size());

    // Calculate deficiency
    for (size_t i = 0; i < neighloads.size(); ++i) {
        deficiency[i] = std::max(avgload - neighloads[i], 0.0);
    }

    auto total_deficiency
        = std::accumulate(std::begin(deficiency), std::end(deficiency), 0.0);
    double overload = load - avgload;

    // Make "deficiency" relative and then scale it to be an
    // absolute part of this process's overload
    for (size_t i = 0; i < neighloads.size(); ++i) {
        deficiency[i] = overload * deficiency[i] / total_deficiency;
    }

    return deficiency;
}

PerNeighbor<double>
SchornVolumeComputation::compute_flow(boost::mpi::communicator neighcomm,
                                      const std::vector<rank_type> &neighbors,
                                      double load) const
{
    int nneigh = util::mpi_undirected_neighbor_count(neighcomm);
    // Init flow(deficiency) and alpha
    std::vector<double> deficiency(nneigh);

    std::vector<int> dneigh(nneigh);
    std::vector<double> alpha(nneigh);

    MPI_Neighbor_allgather(&nneigh, 1, MPI_INT, dneigh.data(), 1, MPI_INT,
                           neighcomm);

    for (int i = 0; i < nneigh; i++)
        alpha[i] = 1.0 / (std::max(nneigh, dneigh[i]) + 1.0);

    for (uint32_t i = 0; i < _nflow_iter; i++) {
        // Exchange load in local neighborhood
        std::vector<double> neighloads(nneigh);
        MPI_Neighbor_allgather(&load, 1, MPI_DOUBLE, neighloads.data(), 1,
                               MPI_DOUBLE, neighcomm);

        double old_load = load;
        for (size_t j = 0; j < neighloads.size(); j++) {
            double new_f = alpha[j] * (old_load - neighloads[j]);
            deficiency[j] += new_f;
            load -= new_f;
        }
    }

    return deficiency;
}

void SchornVolumeComputation::set_n_flow_iter(uint32_t nflow_iter)
{
    _nflow_iter = nflow_iter;
}

PerNeighbor<double>
SOVolumeComputation::compute_flow(boost::mpi::communicator neighcomm,
                                  const std::vector<rank_type> &neighbors,
                                  double load) const
{
    int nneigh = util::mpi_undirected_neighbor_count(neighcomm);

    std::vector<double> deficiency(nneigh);

    double alpha = 1.0 / nneigh;

<<<<<<< HEAD
    for (int i = 0; i < _nflow_iter; i++) {
        // Exchange load in local neighborhood
        std::vector<double> neighloads(nneigh);
        MPI_Neighbor_allgather(&load, 1, MPI_DOUBLE, neighloads.data(), 1,
                               MPI_DOUBLE, neighcomm);
=======
    // Exchange load in local neighborhood
    std::vector<double> neighloads(nneigh);
    MPI_Neighbor_allgather(&load, 1, MPI_DOUBLE, neighloads.data(), 1,
                           MPI_DOUBLE, neighcomm);

    if (_prev_deficiency.size() == 0) {
        for (size_t j = 0; j < neighloads.size(); j++)
            deficiency[j] = alpha * (load - neighloads[j]);

        _prev_deficiency.reserve(nneigh);
        for (int i = 0; i < nneigh; i++)
            _prev_deficiency[neighbors[i]] = deficiency[i];
    }
    else {
        for (size_t j = 0; j < neighloads.size(); j++)
            deficiency[j] = (_beta - 1) * _prev_deficiency[neighbors[j]]
                            + _beta * alpha * (load - neighloads[j]);

        for (int i = 0; i < nneigh; i++)
            _prev_deficiency[neighbors[i]] = deficiency[i];
    }

    return deficiency;
}

void SOVolumeComputation::set_beta_value(double beta_value)
{
    _beta = beta_value;
}

PerNeighbor<double>
SOFVolumeComputation::compute_flow(boost::mpi::communicator neighcomm,
                                   const std::vector<rank_type> &neighbors,
                                   double load) const
{
    int nneigh = util::mpi_undirected_neighbor_count(neighcomm);

    std::vector<double> deficiency(nneigh);

    double alpha = 1.0 / nneigh;

    // Exchange load in local neighborhood
    std::vector<double> neighloads(nneigh);
    MPI_Neighbor_allgather(&load, 1, MPI_DOUBLE, neighloads.data(), 1,
                           MPI_DOUBLE, neighcomm);

    for (uint32_t i = 0; i < _nflow_iter; i++) {
        if (_prev_deficiency.size() == 0) {
            for (size_t j = 0; j < neighloads.size(); j++)
                deficiency[j] = alpha * (load - neighloads[j]);
>>>>>>> 16e338d1

        double old_load = load;
        if (_prev_deficiency.size() == 0) {
            _prev_deficiency.reserve(nneigh);
            for (int j = 0; j < neighbors.size(); j++) {
                double new_f = alpha * (old_load - neighloads[j]);
                deficiency[j] += new_f;
                load -= new_f;
                _prev_deficiency[neighbors[j]] = new_f;
            }
        }
        else {
<<<<<<< HEAD
            for (int j = 0; j < neighbors.size(); j++) {
                double new_f = (_beta - 1) * _prev_deficiency[neighbors[j]]
                               + _beta * alpha * (old_load - neighloads[j]);
                deficiency[j] += new_f;
                load -= new_f;
                _prev_deficiency[neighbors[j]] = new_f;
            }
=======
            for (size_t j = 0; j < neighloads.size(); j++)
                deficiency[j] = (_beta - 1) * _prev_deficiency[neighbors[j]]
                                + _beta * alpha * (load - neighloads[j]);

            for (int j = 0; j < nneigh; j++)
                _prev_deficiency[neighbors[j]] = deficiency[j];
>>>>>>> 16e338d1
        }
    }

    return deficiency;
}

void SOVolumeComputation::set_n_flow_iter(uint32_t nflow_iter)
{
    _nflow_iter = nflow_iter;
}

void SOVolumeComputation::set_beta_value(double beta_value)
{
    _beta = beta_value;
}

typedef std::function<FlowCalculator *(void)> FlowCreateFunction;
static const std::map<FlowCalcKind, FlowCreateFunction> flow_create_function_map
    = {
        {FlowCalcKind::WILLEBEEK, []() { return new WLMVolumeComputation(); }},
        {FlowCalcKind::SCHORN, []() { return new SchornVolumeComputation(); }},
        {FlowCalcKind::SO, []() { return new SOVolumeComputation(); }},
};

std::unique_ptr<FlowCalculator> create_flow_calc(FlowCalcKind kind)
{
    return std::unique_ptr<FlowCalculator>(flow_create_function_map.at(kind)());
}

} // namespace diff_variants
} // namespace grids

} // namespace repa<|MERGE_RESOLUTION|>--- conflicted
+++ resolved
@@ -122,69 +122,16 @@
 
     double alpha = 1.0 / nneigh;
 
-<<<<<<< HEAD
-    for (int i = 0; i < _nflow_iter; i++) {
+    for (uint32_t i = 0; i < _nflow_iter; i++) {
         // Exchange load in local neighborhood
         std::vector<double> neighloads(nneigh);
         MPI_Neighbor_allgather(&load, 1, MPI_DOUBLE, neighloads.data(), 1,
                                MPI_DOUBLE, neighcomm);
-=======
-    // Exchange load in local neighborhood
-    std::vector<double> neighloads(nneigh);
-    MPI_Neighbor_allgather(&load, 1, MPI_DOUBLE, neighloads.data(), 1,
-                           MPI_DOUBLE, neighcomm);
-
-    if (_prev_deficiency.size() == 0) {
-        for (size_t j = 0; j < neighloads.size(); j++)
-            deficiency[j] = alpha * (load - neighloads[j]);
-
-        _prev_deficiency.reserve(nneigh);
-        for (int i = 0; i < nneigh; i++)
-            _prev_deficiency[neighbors[i]] = deficiency[i];
-    }
-    else {
-        for (size_t j = 0; j < neighloads.size(); j++)
-            deficiency[j] = (_beta - 1) * _prev_deficiency[neighbors[j]]
-                            + _beta * alpha * (load - neighloads[j]);
-
-        for (int i = 0; i < nneigh; i++)
-            _prev_deficiency[neighbors[i]] = deficiency[i];
-    }
-
-    return deficiency;
-}
-
-void SOVolumeComputation::set_beta_value(double beta_value)
-{
-    _beta = beta_value;
-}
-
-PerNeighbor<double>
-SOFVolumeComputation::compute_flow(boost::mpi::communicator neighcomm,
-                                   const std::vector<rank_type> &neighbors,
-                                   double load) const
-{
-    int nneigh = util::mpi_undirected_neighbor_count(neighcomm);
-
-    std::vector<double> deficiency(nneigh);
-
-    double alpha = 1.0 / nneigh;
-
-    // Exchange load in local neighborhood
-    std::vector<double> neighloads(nneigh);
-    MPI_Neighbor_allgather(&load, 1, MPI_DOUBLE, neighloads.data(), 1,
-                           MPI_DOUBLE, neighcomm);
-
-    for (uint32_t i = 0; i < _nflow_iter; i++) {
-        if (_prev_deficiency.size() == 0) {
-            for (size_t j = 0; j < neighloads.size(); j++)
-                deficiency[j] = alpha * (load - neighloads[j]);
->>>>>>> 16e338d1
 
         double old_load = load;
         if (_prev_deficiency.size() == 0) {
             _prev_deficiency.reserve(nneigh);
-            for (int j = 0; j < neighbors.size(); j++) {
+            for (size_t j = 0; j < neighbors.size(); j++) {
                 double new_f = alpha * (old_load - neighloads[j]);
                 deficiency[j] += new_f;
                 load -= new_f;
@@ -192,22 +139,13 @@
             }
         }
         else {
-<<<<<<< HEAD
-            for (int j = 0; j < neighbors.size(); j++) {
+            for (size_t j = 0; j < neighbors.size(); j++) {
                 double new_f = (_beta - 1) * _prev_deficiency[neighbors[j]]
                                + _beta * alpha * (old_load - neighloads[j]);
                 deficiency[j] += new_f;
                 load -= new_f;
                 _prev_deficiency[neighbors[j]] = new_f;
             }
-=======
-            for (size_t j = 0; j < neighloads.size(); j++)
-                deficiency[j] = (_beta - 1) * _prev_deficiency[neighbors[j]]
-                                + _beta * alpha * (load - neighloads[j]);
-
-            for (int j = 0; j < nneigh; j++)
-                _prev_deficiency[neighbors[j]] = deficiency[j];
->>>>>>> 16e338d1
         }
     }
 
