--- conflicted
+++ resolved
@@ -23,8 +23,6 @@
 
 #include <algorithm>
 #include <boost/mpi/collectives.hpp>
-#include <boost/range/algorithm.hpp>
-#include <boost/range/combine.hpp>
 #include <map>
 #include <regex>
 
@@ -162,29 +160,22 @@
     my_dom = util::tetra::Octagon(bounding_box(comm_cart.rank()));
 
     neighbor_doms.clear();
-<<<<<<< HEAD
 
     if (is_regular_grid) {
         // Create bounding boxes for all processes.
         // Need to be able to resolve the whole domain.
         neighbor_doms.reserve(comm_cart.size());
-        for (rank_index_type rank = 0; rank < comm_cart.size(); ++rank) {
+        for (int rank = 0; rank < comm_cart.size(); ++rank) {
             neighbor_doms.push_back(util::tetra::Octagon(bounding_box(rank)));
         }
     }
     else {
         // Create bounding boxes only for neighbors
-        neighbor_doms.reserve(n_neighbors());
-        for (rank_index_type nidx = 0; nidx < n_neighbors(); ++nidx) {
-            neighbor_doms.push_back(
-                util::tetra::Octagon(bounding_box(neighbor_rank(nidx))));
-        }
-=======
-    neighbor_doms.reserve(neighbor_ranks().size());
-
-    for (const auto neigh : neighbor_ranks()) {
-        neighbor_doms.push_back(util::tetra::Octagon(bounding_box(neigh)));
->>>>>>> 16e338d1
+        const auto neigh_ranks = neighbor_ranks();
+        neighbor_doms.reserve(neigh_ranks.size());
+        for (const auto neigh : neigh_ranks) {
+            neighbor_doms.push_back(util::tetra::Octagon(bounding_box(neigh)));
+        }
     }
 }
 
@@ -200,7 +191,8 @@
           ep.subdomain_center_contribution_of_cell
               ? ep.subdomain_center_contribution_of_cell
               : [this](local_cell_index_type i) {
-                    return std::make_pair(1, gbox.midpoint(cells[i]));
+                    return std::make_pair(
+                        1, gbox.midpoint(cell_store.as_global_index(i)));
                 })
 {
     util::tetra::init_tetra(min_cell_size, box_size);
@@ -208,34 +200,10 @@
 
 GridBasedGrid::~GridBasedGrid()
 {
-}
-
-<<<<<<< HEAD
-rank_type GridBasedGrid::rank_of_cell(global_cell_index_type cellidx) const
-=======
-rank_type GridBasedGrid::cart_topology_position_to_rank(Vec3d pos) const
-{
-    // Cache the octagons for each process.
-    // They become invalid after the first repartitioning.
-    // DO NOT CALL this function then.
-    assert(is_regular_grid);
-
-    static std::map<rank_type, util::tetra::Octagon> all_octs;
-    for (rank_type i = 0; i < comm_cart.size(); ++i) {
-        if (all_octs.find(i) == std::end(all_octs))
-            all_octs[i] = util::tetra::Octagon(bounding_box(i));
-
-        if (all_octs[i].contains(pos))
-            return i;
-    }
-
-    throw std::runtime_error(
-        "Position globally unknown. This is a bug, please report it.");
 }
 
 util::ioptional<rank_type>
 GridBasedGrid::rank_of_cell(global_cell_index_type cellidx) const
->>>>>>> 16e338d1
 {
     // Cell ownership is based on the cell midpoint.
     const auto mp = gbox.midpoint(cellidx);
@@ -246,28 +214,15 @@
     if (my_dom.contains(mp))
         return comm.rank();
 
-<<<<<<< HEAD
-    for (rank_index_type i = 0; i < neighbor_doms.size(); ++i) {
+    for (size_t i = 0; i < neighbor_doms.size(); ++i) {
         if (neighbor_doms[i].contains(mp)) {
             if (is_regular_grid)
-                return i;
+                return static_cast<rank_type>(i);
             else
-                return neighbor_rank(i);
-        }
-    }
-=======
-    const auto ranks_and_subdomains
-        = boost::combine(neighbor_ranks(), neighbor_doms);
-    const auto it = boost::find_if(
-        ranks_and_subdomains, [&mp](const auto &rank_subdomain_pair) {
-            return rank_subdomain_pair.template get<1>().contains(mp);
-        });
->>>>>>> 16e338d1
-
-    if (it != std::end(ranks_and_subdomains))
-        return (*it).get<0>();
-    else
-        return {};
+                return neighbor_ranks()[i];
+        }
+    }
+    return {};
 }
 
 Vec3d GridBasedGrid::get_subdomain_center()
@@ -277,7 +232,7 @@
     double w = 0;
 
     Vec3d max_per_dim{0., 0., 0.};
-    Vec3d min_per_dim = box_l;
+    Vec3d min_per_dim = box_size;
     auto vertices = bounding_box(comm_cart.rank());
     for (int d = 0; d < 3; d++)
         for (Vec3d vertex : vertices) {
@@ -285,12 +240,11 @@
             min_per_dim[d] = std::min(vertex[d], max_per_dim[d]);
         }
 
-<<<<<<< HEAD
     // Because this algorithm can't handle negative values, the subdomains with
     // negative minimum are shifted upwards and after calculation back down.
     Vec3<bool> shift_dom_up = min_per_dim < 0.;
 
-    for (local_cell_index_type i = 0; i < n_local_cells(); ++i) {
+    for (const auto i : local_cells()) {
         int wi;
         Vec3d ci;
         std::tie(wi, ci) = get_subdomain_center_contribution_of_cell(i);
@@ -304,17 +258,12 @@
             (shift_dom_up && shift_cell_not_down) || shift_cell_up);
 
         // Add shifted cell to sum of all cells
-        c += ci + shift_cell * box_l * wi_d;
+        c += ci + shift_cell * box_size * wi_d;
         w += wi_d;
     }
-    c -= static_cast_vec<Vec3d>(shift_dom_up) * box_l * w;
+    c -= static_cast_vec<Vec3d>(shift_dom_up) * box_size * w;
 
     return c / w;
-=======
-    for (const auto i : cell_store.local_cells())
-        c += gbox.midpoint(cell_store.as_global_index(i));
-    return c / static_cast<double>(n_local_cells());
->>>>>>> 16e338d1
 }
 
 static Vec3d calc_shift(double local_load,
@@ -349,7 +298,6 @@
     for (const auto i : boost::irange(nneigh)) {
         // Form "u"
         r[i] -= cur_gridpoint;
-<<<<<<< HEAD
         for (int d = 0; d < 3; d++) {
             double &r_d = r[i][d];
             // Shift the gridpoint, when the shifted gridpoint is nearer.
@@ -357,10 +305,7 @@
                 r_d += (r_d < 0) ? box_l[d] : -box_l[d];
             }
         }
-        const double len = util::norm2(r[i]);
-=======
         const double len = norm(r[i]);
->>>>>>> 16e338d1
         // Form "f"
         r[i] *= (lambda_hat[i] - 1) / len;
     }
@@ -416,7 +361,7 @@
         = std::accumulate(std::begin(weights), std::end(weights), 0.0);
     const auto r_p = get_subdomain_center();
     const auto shift_vector
-        = calc_shift(lambda_p, r_p, gridpoint, neighcomm, box_l);
+        = calc_shift(lambda_p, r_p, gridpoint, neighcomm, box_size);
 
     // Colored shifting scheme to avoid multiple node conflicts at once,
     // according to:
@@ -431,7 +376,7 @@
             for (double factor = 1.0; !neighborhood_valid && factor > .2;
                  factor /= 2.) {
                 gridpoints[comm_cart.rank()] = shift_gridpoint(
-                    gridpoint, shift_vector, mu * factor, comm_cart, box_l);
+                    gridpoint, shift_vector, mu * factor, comm_cart, box_size);
                 neighborhood_valid = check_validity_of_subdomains(
                     subdomains_adjacent_to_gridpoint);
             }
