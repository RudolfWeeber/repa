
/**
 * Copyright 2017-2020 Steffen Hirschmann
 * Copyright 2020 Benjamin Vier
 *
 * This file is part of Repa.
 *
 * Repa is free software: you can redistribute it and/or modify
 * it under the terms of the GNU General Public License as published by
 * the Free Software Foundation, either version 3 of the License, or
 * (at your option) any later version.
 *
 * Repa is distributed in the hope that it will be useful,
 * but WITHOUT ANY WARRANTY; without even the implied warranty of
 * MERCHANTABILITY or FITNESS FOR A PARTICULAR PURPOSE.  See the
 * GNU General Public License for more details.
 *
 * You should have received a copy of the GNU General Public License
 * along with Repa.  If not, see <https://www.gnu.org/licenses/>.
 */

#include "gridbased.hpp"

#include <algorithm>
#include <boost/mpi/collectives.hpp>
#include <regex>
#include <map>

#include "util/mpi_cart.hpp"
#include "util/mpi_cart_coloring.hpp"
#include "util/mpi_graph.hpp"
#include "util/push_back_unique.hpp"
#include "util/vdist.hpp"
#include "util/vec_arith.hpp"

#ifndef NDEBUG
#define GRID_DEBUG
#endif

namespace repa {
namespace grids {

rank_type GridBasedGrid::gloidx_to_rank(global_cell_index_type idx)
{
    return position_to_rank(gbox.midpoint(idx));
}

std::array<Vec3d, 8> GridBasedGrid::bounding_box(rank_type r)
{
    const Vec3i coord = util::mpi_cart_get_coords(comm_cart, r);
    const Vec3i dims = util::mpi_cart_get_dims(comm_cart);

    std::array<Vec3d, 8> result;
    size_t i = 0;
    // Ranks holding the bounding box grid points of "r" = (c0, c1, c2) are:
    // (c0,     c1,     c2) upper right back corner,
    // (c0 - 1, c1,     c2) upper left back corner,
    // (c0,     c1 - 1, c2) lower right back corner,
    // (c0,     c1,     c2 - 1) upper right front corner,
    // (c0 - 1, c1 - 1, c2) lower left back corner
    // ... 2 more ...
    // (c0 - 1, c1 - 1, c2 - 1) lower left front corner
    // In total the set: {c0, c0 - 1} x {c1, c1 - 1} x {c2, c2 - 1}
    Vec3i off;
    for (off[2] = 0; off[2] <= 1; ++off[2]) {
        for (off[1] = 0; off[1] <= 1; ++off[1]) {
            for (off[0] = 0; off[0] <= 1; ++off[0]) {
                using namespace util::vector_arithmetic;
                Vec3i nc = (coord - off) % dims;
                rank_type proc = util::mpi_cart_rank(comm_cart, nc);

                // Mirror the gridpoint back to where this subdomain is
                // expecting it.
                const Vec3i mirror
                    = -static_cast_vec<Vec3i>((coord == 0) && (off == 1));
                result[i] = gridpoints[proc] + mirror * box_l;
                i++;
            }
        }
    }
    return result;
}

void GridBasedGrid::init_partitioning()
{
    is_regular_grid = true;

    using namespace util::vector_arithmetic;
    gridpoint = (node_pos + 1) * (box_l / node_grid);

    init_neighbors();
    init_octagons();
}

void GridBasedGrid::init_neighbors()
{
    neighbor_ranks.clear();
    neighbor_idx.clear();

    const Vec3i coord = util::mpi_cart_get_coords(comm_cart);
    const Vec3i dims = util::mpi_cart_get_dims(comm_cart);

    std::vector<rank_type> source_neigh,
        dest_neigh; // Send and receive neighborhood for repart
    rank_index_type nneigh = 0;
    Vec3i off;
    for (off[0] = -1; off[0] <= 1; ++off[0]) {
        for (off[1] = -1; off[1] <= 1; ++off[1]) {
            for (off[2] = -1; off[2] <= 1; ++off[2]) {
                using namespace util::vector_arithmetic;
                const Vec3i nc = (coord + off) % dims;
                rank_type r = util::mpi_cart_rank(comm_cart, nc);

                // Insert "r" as a new neighbor if yet unseen.
                if (r == comm_cart.rank())
                    continue;
                if (std::find(std::begin(neighbor_ranks),
                              std::end(neighbor_ranks), r)
                    == std::end(neighbor_ranks)) {
                    neighbor_ranks.push_back(r);
                    nneigh++;
                }

                if (all(off >= 0))
                    util::push_back_unique(source_neigh, r);
                if (all(off <= 0))
                    util::push_back_unique(dest_neigh, r);
            }
        }
    }

    std::sort(std::begin(neighbor_ranks), std::end(neighbor_ranks));
    // Inverse mapping
    for (rank_index_type i = 0; i < nneigh; ++i)
        neighbor_idx[neighbor_ranks[i]] = i;

    source_neigh.push_back(comm_cart.rank());
    dest_neigh.push_back(comm_cart.rank());
    neighcomm = util::directed_graph_communicator(comm_cart, source_neigh,
                                                  dest_neigh);
}

void GridBasedGrid::init_octagons()
{
    boost::mpi::all_gather(comm_cart, gridpoint, gridpoints);

    my_dom = util::tetra::Octagon(bounding_box(comm_cart.rank()));

    neighbor_doms.clear();
    neighbor_doms.reserve(neighbor_ranks.size());
    std::transform(std::begin(neighbor_ranks), std::end(neighbor_ranks),
                   std::back_inserter(neighbor_doms), [this](rank_type r) {
                       return util::tetra::Octagon(bounding_box(r));
                   });
}

void GridBasedGrid::reinit()
{
    nlocalcells = 0;
    nghostcells = 0;
    cells.clear();
    global_to_local.clear();
    exchange_vec.clear();

    // Reinit cells, nlocalcells, global_to_local
    // Simple loop over all global cells; TODO: optimize
    for (global_cell_index_type i = 0; i < gbox.ncells(); ++i) {
        auto midpoint = gbox.midpoint(i);

        if (my_dom.contains(midpoint)) {
            cells.push_back(i);
            global_to_local[i] = nlocalcells;
            nlocalcells++;
        }
    }

#ifdef GRID_DEBUG
    printf("[%i] nlocalcells: %i\n", comm_cart.rank(), nlocalcells);
#endif
    assert(nlocalcells > 0);

    exchange_vec.resize(neighbor_ranks.size());
    // Determine ghost cells and communication volume
    for (local_cell_index_type i = 0; i < nlocalcells; i++) {
        for (global_cell_index_type neighidx :
             gbox.full_shell_neigh_without_center(cells[i])) {
            rank_type owner = gloidx_to_rank(neighidx);

            if (owner == comm_cart.rank())
                continue;

            // Add ghost cells only once to "cells" vector.
            if (global_to_local.find(neighidx) == std::end(global_to_local)) {
                // Add ghost cell to cells vector
                cells.push_back(neighidx);
                // Index mapping from global to ghost
                global_to_local[neighidx] = nlocalcells + nghostcells;
                // Number of ghost cells
                nghostcells++;
            }

            rank_index_type idx = neighbor_idx[owner];
            // Initialize exdesc and add "rank" as neighbor if unknown.
            if (exchange_vec[idx].dest == -1)
                exchange_vec[idx].dest = owner;

            util::push_back_unique(exchange_vec[idx].recv, neighidx);
            util::push_back_unique(exchange_vec[idx].send, cells[i]);
        }
    }

#ifdef GRID_DEBUG
    printf("[%i] nghostcells: %i\n", comm_cart.rank(), nghostcells);
    assert(comm_cart.size() == 1 || nghostcells > 0);
#endif

    // All neighbors must be communicated with, otherwise something went wrong.
    // Sort and global_to_local.
    const auto glo_to_loc = [this](global_cell_index_type i) {
#ifdef GRID_DEBUG
        return global_to_local.at(i);
#else
        return global_to_local[i];
#endif
    };

    // Note:
    // Due to the definition of cell-ownership it can happen, that a
    // exchange vector is empty.
    // Therefore, we delete the empty ones here.
    exchange_vec.erase(
        std::remove_if(std::begin(exchange_vec), std::end(exchange_vec),
                       [](const GhostExchangeDesc &r) { return r.dest == -1; }),
        std::end(exchange_vec));

    for (auto &v : exchange_vec) {
        assert(v.dest != -1);

        std::sort(std::begin(v.recv), std::end(v.recv));
        std::transform(std::begin(v.recv), std::end(v.recv), std::begin(v.recv),
                       glo_to_loc);

        std::sort(std::begin(v.send), std::end(v.send));
        std::transform(std::begin(v.send), std::end(v.send), std::begin(v.send),
                       glo_to_loc);
    }
}

GridBasedGrid::GridBasedGrid(const boost::mpi::communicator &comm,
                             Vec3d box_size,
                             double min_cell_size,
                             ExtraParams ep)
    : ParallelLCGrid(comm, box_size, min_cell_size),
      mu(1.0),
      gbox(box_size, min_cell_size),
      subdomain_midpoint(ep.subdomain_midpoint
                             ? ep.subdomain_midpoint
                             : decltype(subdomain_midpoint){std::bind(
                                 &GridBasedGrid::get_subdomain_center, this)})
{
<<<<<<< HEAD
    auto dims = util::mpi_cart_get_dims(comm);
    if (dims[0] % 2 == 1 || dims[1] % 2 == 1 || dims[2] % 2 == 1) {
        std::cerr
            << "There are a odd number of processes in at least one dimension. "
            << "Because this can lead to invalid configurations in the "
               "coloring scheme, "
            << " the nodes on the border in this dimension are NOT shifted.";
    }
=======
    util::tetra::precision = static_cast<int16_t>(10. / min_cell_size);
>>>>>>> c9742a2e
    init_partitioning();
    reinit();
}

GridBasedGrid::~GridBasedGrid()
{
}

local_cell_index_type GridBasedGrid::n_local_cells()
{
    return nlocalcells;
}

ghost_cell_index_type GridBasedGrid::n_ghost_cells()
{
    return nghostcells;
}

rank_index_type GridBasedGrid::n_neighbors()
{
    return neighbor_ranks.size();
}

rank_type GridBasedGrid::neighbor_rank(rank_index_type i)
{
    return neighbor_ranks[i];
}

local_or_ghost_cell_index_type
GridBasedGrid::cell_neighbor_index(local_cell_index_type cellidx,
                                   fs_neighidx neigh)
{
    return global_to_local.at(gbox.neighbor(cells[cellidx], neigh));
}

std::vector<GhostExchangeDesc> GridBasedGrid::get_boundary_info()
{
    return exchange_vec;
}

local_cell_index_type GridBasedGrid::position_to_cell_index(Vec3d pos)
{
    local_cell_index_type c;
    try {
        c = global_to_local.at(gbox.cell_at_pos(pos));
    }
    catch (...) {
        throw std::domain_error("Position not in local subdomain.");
    }
    // global_to_local also resolves ghost indices.
    if (c >= n_local_cells())
        throw std::domain_error("Position not in local subdomain.");
    return c;
}

rank_type GridBasedGrid::cart_topology_position_to_rank(Vec3d pos)
{
    // Cache the octagons for each process.
    // They become invalid after the first repartitioning.
    // DO NOT CALL this function then.
    assert(is_regular_grid);

    static std::map<rank_type, util::tetra::Octagon> all_octs;
    for (rank_type i = 0; i < comm_cart.size(); ++i) {
        if (all_octs.find(i) == std::end(all_octs))
            all_octs[i] = util::tetra::Octagon(bounding_box(i));

        if (all_octs[i].contains(pos))
            return i;
    }

    throw std::domain_error(
        "Position globally unknown. This is a bug, please report it.");
}

rank_type GridBasedGrid::position_to_rank(Vec3d pos)
{
    // Cell ownership is based on the cell midpoint.
    const auto mp = gbox.midpoint(gbox.cell_at_pos(pos));

    // Directly invoked lambda expression to prohibit use of "pos" in future
    // changes. Resolving must be done for "mp".
    return [this](Vec3d mp) {
        // .contains() is mutually exclusive. The expectation is that most
        // queried positions belong to this node, so check it first. The order
        // of the neighbors is not relevant.
        if (my_dom.contains(mp))
            return comm.rank();

        for (rank_index_type i = 0; i < n_neighbors(); ++i) {
            if (neighbor_doms[i].contains(mp))
                return neighbor_ranks[i];
        }

        if (is_regular_grid)
            return cart_topology_position_to_rank(mp);

        throw std::domain_error(
            "Position unknown. Possibly a position outside of "
            "the neighborhood of this process.");
    }(mp);
}

rank_index_type GridBasedGrid::position_to_neighidx(Vec3d pos)
{
    rank_type rank = position_to_rank(pos);
    try {
        return neighbor_idx.at(rank);
    }
    catch (...) {
        throw std::domain_error("Position not in neighboring subdomain.");
    }
}

Vec3d GridBasedGrid::cell_size()
{
    return gbox.cell_size();
}

Vec3i GridBasedGrid::grid_size()
{
    return gbox.grid_size();
}

Vec3d GridBasedGrid::get_subdomain_center()
{
    using namespace util::vector_arithmetic;
    Vec3d c{0., 0., 0.};

    for (local_cell_index_type i = 0; i < n_local_cells(); ++i)
        c += gbox.midpoint(cells[i]);
    return c / static_cast<double>(n_local_cells());
}

static Vec3d calc_shift(double local_load,
                        Vec3d subdomain_midpoint,
                        Vec3d cur_gridpoint,
                        MPI_Comm neighcomm)
{
    using namespace util::vector_arithmetic;

    // The node displacement is calculated according to
    // C. Begau, G. Sutmann, Comp. Phys. Comm. 190 (2015), p. 51 - 61
    const rank_index_type nneigh
        = util::mpi_undirected_neighbor_count(neighcomm);
    const double lambda_p = local_load;
    const auto r_p = subdomain_midpoint;

    std::vector<double> lambda(nneigh);
    MPI_Neighbor_allgather(&lambda_p, 1, MPI_DOUBLE, lambda.data(), 1,
                           MPI_DOUBLE, neighcomm);

    const double lnormalizer
        = std::accumulate(lambda.begin(), lambda.end(), 0.0) / nneigh;

    std::vector<double> lambda_hat(nneigh);
    for (int i = 0; i < nneigh; ++i)
        lambda_hat[i] = lambda[i] / lnormalizer;

    std::vector<Vec3d> r(nneigh);
    MPI_Neighbor_allgather(r_p.data(), sizeof(Vec3d), MPI_BYTE, r.data(),
                           sizeof(Vec3d), MPI_BYTE, neighcomm);

    for (rank_index_type i = 0; i < nneigh; ++i) {
        // Form "u"
        r[i] -= cur_gridpoint;
        const double len = util::norm2(r[i]);
        // Form "f"
        r[i] *= (lambda_hat[i] - 1) / len;
    }

    // Note: We do not need to consider neighbors multiple times even
    // if two processes neighbor themselves along multiple boundaries.
    // We have a Cartesian grid. That means that if a process
    // appears twice in the neighborhood, all do.
    // So we can safely neglect multiple neighbors.

    Vec3d shift_vector = {0., 0., 0.};
    for (int i = 0; i < nneigh; i++) {
        shift_vector += r[i];
    }

    return shift_vector;
}

static Vec3d shift_gridpoint(Vec3d gp,
                             Vec3d shift_vector,
                             double factor,
                             const boost::mpi::communicator &comm_cart)
{
    const Vec3i coords = util::mpi_cart_get_coords(comm_cart);
    const Vec3i dims = util::mpi_cart_get_dims(comm_cart);

    // Note: Since we do not shift gridpoints over periodic boundaries,
    // f values from periodic neighbors are not considered.
    // Therefore, they do not need periodic mirroring.
    for (int d = 0; d < 3; ++d) {
        // Shift only non-boundary coordinates
        if (coords[d] == dims[d] - 1)
            continue;
        gp[d] += shift_vector[d];
    }

    return gp;
}

bool GridBasedGrid::repartition(CellMetric m,
                                CellCellMetric ccm,
                                Thunk exchange_start_callback)
{
    using namespace util::vector_arithmetic;

    const auto weights = m();
    assert(weights.size() == n_local_cells());

    const double lambda_p
        = std::accumulate(std::begin(weights), std::end(weights), 0.0);
    const auto r_p = this->subdomain_midpoint();

    auto shift_vector = calc_shift(lambda_p, r_p, gridpoint, neighcomm);

    // const Vec3i coords = util::mpi_cart_get_coords(comm_cart);
    const std::vector<rank_type> domains_to_check
        = util::mpi_directed_neighbors(neighcomm).first;

    // Colored shifting scheme to avoid multiple node conflicts at once,
    // according to:
    // C. Begau, G. Sutmann, Comp. Phys. Comm. 190 (2015), p. 51 - 61
    util::independent_process_sets(comm_cart)
        .for_each([&]() {
            double neighborhood_valid = false;
            for (double factor = 1.0; !neighborhood_valid && factor > .2;
                 factor /= 2.) {
                gridpoints[comm_cart.rank()] = shift_gridpoint(
                    gridpoint, shift_vector, mu * factor, comm_cart);
                neighborhood_valid
                    = check_validity_of_subdomains(domains_to_check);
            }
            // Restore old info in "gridpoints" vector or accept new gridpoint
            if (neighborhood_valid)
                gridpoint = gridpoints[comm_cart.rank()];
            else
                gridpoints[comm_cart.rank()] = gridpoint;
        })
        .for_all_after_each_round([&]() {
            // Update gridpoint and gridpoints
            // Currently allgather. Structly, only the changed gridpoints need
            // to be communicated
            gridpoints.clear();
            boost::mpi::all_gather(comm_cart, gridpoint, gridpoints);
            assert(gridpoints.size() == comm_cart.size());
        })();

    is_regular_grid = false;

    init_octagons();
    exchange_start_callback();
    reinit();

    return true;
}

bool GridBasedGrid::check_validity_of_subdomains(
    const std::vector<rank_type> &ranks)
{
    const auto cs = cell_size();
    const auto max_cs = std::max(std::max(cs[0], cs[1]), cs[2]);

    return std::all_of(
        std::begin(ranks), std::end(ranks), [max_cs, this](rank_type r) {
            return util::tetra::Octagon(bounding_box(r), max_cs).is_valid();
        });
}

void GridBasedGrid::command(std::string s)
{
    static const std::regex mure("\\s*mu\\s*=\\s*(\\d+\\.|\\.\\d+|\\d+.\\d+)");
    std::smatch m;

    if (std::regex_match(s, m, mure)) {
        mu = std::strtod(m[1].str().c_str(), NULL);
        if (comm_cart.rank() == 0)
            std::cout << "Setting mu = " << mu << std::endl;
    }
}

global_cell_index_type
GridBasedGrid::global_hash(local_or_ghost_cell_index_type cellidx)
{
    return cells[cellidx];
}

} // namespace grids
} // namespace repa<|MERGE_RESOLUTION|>--- conflicted
+++ resolved
@@ -23,8 +23,8 @@
 
 #include <algorithm>
 #include <boost/mpi/collectives.hpp>
+#include <map>
 #include <regex>
-#include <map>
 
 #include "util/mpi_cart.hpp"
 #include "util/mpi_cart_coloring.hpp"
@@ -258,7 +258,6 @@
                              : decltype(subdomain_midpoint){std::bind(
                                  &GridBasedGrid::get_subdomain_center, this)})
 {
-<<<<<<< HEAD
     auto dims = util::mpi_cart_get_dims(comm);
     if (dims[0] % 2 == 1 || dims[1] % 2 == 1 || dims[2] % 2 == 1) {
         std::cerr
@@ -267,9 +266,7 @@
                "coloring scheme, "
             << " the nodes on the border in this dimension are NOT shifted.";
     }
-=======
     util::tetra::precision = static_cast<int16_t>(10. / min_cell_size);
->>>>>>> c9742a2e
     init_partitioning();
     reinit();
 }
