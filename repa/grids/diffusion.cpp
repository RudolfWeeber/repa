--- conflicted
+++ resolved
@@ -138,45 +138,6 @@
 namespace repa {
 namespace grids {
 
-<<<<<<< HEAD
-=======
-std::vector<double> Diffusion::compute_send_volume(double load) const
-{
-    int nneigh = repa::util::mpi_undirected_neighbor_count(neighcomm);
-    // Exchange load in local neighborhood
-    std::vector<double> neighloads(nneigh);
-    MPI_Neighbor_allgather(&load, 1, MPI_DOUBLE, neighloads.data(), 1,
-                           MPI_DOUBLE, neighcomm);
-
-    double avgload
-        = std::accumulate(std::begin(neighloads), std::end(neighloads), load)
-          / (nneigh + 1);
-
-    // Return empty send volume if this process is underloaded
-    if (load < avgload)
-        return std::vector<double>(neighloads.size(), 0.0);
-
-    std::vector<double> deficiency(neighloads.size());
-
-    // Calculate deficiency
-    for (size_t i = 0; i < neighloads.size(); ++i) {
-        deficiency[i] = std::max(avgload - neighloads[i], 0.0);
-    }
-
-    auto total_deficiency
-        = std::accumulate(std::begin(deficiency), std::end(deficiency), 0.0);
-    double overload = load - avgload;
-
-    // Make "deficiency" relative and then scale it to be an
-    // absolute part of this process's overload
-    for (size_t i = 0; i < neighloads.size(); ++i) {
-        deficiency[i] = overload * deficiency[i] / total_deficiency;
-    }
-
-    return deficiency;
-}
-
->>>>>>> c111c2c3
 void Diffusion::clear_unknown_cell_ownership()
 {
     auto is_my_cell = [this](local_or_ghost_cell_index_type neighcell) {
@@ -202,13 +163,8 @@
     double local_load
         = std::accumulate(std::begin(cellweights), std::end(cellweights), 0.0);
 
-<<<<<<< HEAD
     std::vector<double> send_volume
         = flow_calc->compute_flow(neighcomm, local_load);
-#ifdef DIFFUSION_DEBUG
-=======
-    std::vector<double> send_volume = compute_send_volume(local_load);
->>>>>>> c111c2c3
     assert(send_volume.size() == neighbors.size());
 
     const PerNeighbor<GlobalCellIndices> cells_to_send
@@ -322,14 +278,9 @@
         local_cell_index_type cidx = std::get<2>(plist.back());
         plist.pop_back();
 
-<<<<<<< HEAD
-        for (auto neighrank : borderCellsNeighbors[cidx]) {
+        for (auto neighrank : borderCellsNeighbors.at(cidx)) {
             if (!accept_transfer(cidx, neighrank))
                 continue;
-
-=======
-        for (auto neighrank : borderCellsNeighbors.at(cidx)) {
->>>>>>> c111c2c3
             auto neighidx
                 = std::distance(std::begin(neighbors),
                                 std::find(std::begin(neighbors),
