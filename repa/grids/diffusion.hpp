/**
 * Copyright 2017-2019 The repa authors
 *
 * This file is part of Repa.
 *
 * Repa is free software: you can redistribute it and/or modify
 * it under the terms of the GNU General Public License as published by
 * the Free Software Foundation, either version 3 of the License, or
 * (at your option) any later version.
 *
 * Repa is distributed in the hope that it will be useful,
 * but WITHOUT ANY WARRANTY; without even the implied warranty of
 * MERCHANTABILITY or FITNESS FOR A PARTICULAR PURPOSE.  See the
 * GNU General Public License for more details.
 *
 * You should have received a copy of the GNU General Public License
 * along with Repa.  If not, see <https://www.gnu.org/licenses/>.
 */

#pragma once

#include "diff_variants.hpp"
#include "globox.hpp"
#include "glomethod.hpp"
#include "pargrid.hpp"
#include <array>
#include <vector>

namespace repa {
namespace grids {

namespace __diff_impl {
// Struct for communication of neightbohood information
struct CellNeighborhood {
    global_cell_index_type basecell;
    std::array<rank_type, 26> neighranks;
};

using CellNeighborhoodPerCell = std::vector<CellNeighborhood>;
} // namespace __diff_impl

/** Diffusively load-balanced grid.
 * Processes iteratively exchange boundary cells with neighbors.
 */
struct Diffusion : public GloMethod {
    Diffusion(const boost::mpi::communicator &comm,
              Vec3d box_size,
              double min_cell_size);
    ~Diffusion();

protected:
<<<<<<< HEAD
    virtual void post_init(bool firstcall) override;
=======
    /*
     * Determines the status of each process (underloaded, overloaded)
     * in the neighborhood given the local load and returns the volume of load
     * to send to each neighbor. On underloaded processes, returns a vector of
     * zeros.
     *
     * This call is collective on neighcomm.
     *
     * Default implementation follows [Willebeek Le Mair and Reeves, IEEE Tr.
     * Par. Distr. Sys. 4(9), Sep 1993] propose
     *
     * @param neighcomm Graph communicator which reflects the neighbor
     * relationship amongst processes (undirected edges), without edges to the
     *                  process itself.
     * @param load The load of the calling process.
     * @returns Vector of load values ordered according to the neighborhood
     *          ordering in neighcomm.
     */
    virtual std::vector<double> compute_send_volume(double load) const;

    // Neighborhood communicator
    boost::mpi::communicator neighcomm;

private:
    friend struct HybridGPDiff; // Needs access to "partition" vector

    void pre_init(bool firstcall) override;
    void post_init(bool firstcall) override;
    void init_new_foreign_cell(local_cell_index_type localcell,
                               global_cell_index_type foreigncell,
                               rank_type owner) override;
>>>>>>> c111c2c3

    virtual rank_type rank_of_cell(global_cell_index_type idx) const override
    {
        t_assert(idx >= 0 && idx < gbox.ncells());
        return partition[idx];
    }

    //
    // Additional data
    //

    // Stores all local cells which ar at the border of the local area of
    // this process (Stores the local index)
    std::vector<local_cell_index_type> borderCells;

    // Stores for each cell in "borderCells" the ranks of their neighborhood
    // Key is the local cell ID and value a set of ranks
    std::map<local_cell_index_type, std::vector<rank_type>>
        borderCellsNeighbors;

    // Stores the global partitioning. One rank per cell. Index via global
    // index.
    std::vector<rank_type> partition;

    // Neighborhood communicator
    boost::mpi::communicator neighcomm;

    /** Type "Per_Neighbor": an element designated for communication with
     * a neighboring process (one per rank_index_type).
     */
    template <typename T>
    using PerNeighbor = std::vector<T>;

    /** Communication volume (list of cells)
     */
    using GlobalCellIndices = std::vector<global_cell_index_type>;

<<<<<<< HEAD
    // Computes vector of vectors of cells which has to be send to neighbours
    virtual PerNeighbor<GlobalCellIndices>
    compute_send_list(std::vector<double> &&sendLoads,
                      const std::vector<double> &weights);

    virtual void command(std::string s) override;

    virtual bool accept_transfer(local_cell_index_type cell,
                                 rank_type rank)
    {
        return true;
    };

private:
    friend struct HybridGPDiff; // Needs access to "partition" vector

    std::unique_ptr<diff_variants::FlowCalculator> flow_calc;

    void pre_init(bool firstcall) override;
    void init_new_foreign_cell(local_cell_index_type localcell,
                               global_cell_index_type foreigncell,
                               rank_type owner) override;

    bool sub_repartition(CellMetric m, CellCellMetric ccm) override;

    //
    // Additional methods
    //

    // Clears obsolete entries from "partition"
    void clear_unknown_cell_ownership();

    // Send message with neighbourhood of received cells in "sendCells"
=======
    /** Computes vector of vectors of cells to be sent to neighboring processes
     * based on the send volume passed in "send_volume".
     */
    PerNeighbor<GlobalCellIndices>
    compute_send_list(std::vector<double> &&send_volume,
                      const std::vector<double> &weights) const;

    /** Generate neighborhood information to send to processes that received
     * the cells in "cells_to_send".
     */
>>>>>>> c111c2c3
    PerNeighbor<__diff_impl::CellNeighborhoodPerCell>
    get_neighborhood_information(const PerNeighbor<GlobalCellIndices> &cells_to_send) const;

    /** Update "partition" vector based on cell neighborhood information
     * from neighboring processes.
     */
    void update_partitioning_from_received_neighbourhood(
        const PerNeighbor<__diff_impl::CellNeighborhoodPerCell> &neighbourhood);
};
} // namespace grids
} // namespace repa<|MERGE_RESOLUTION|>--- conflicted
+++ resolved
@@ -49,41 +49,7 @@
     ~Diffusion();
 
 protected:
-<<<<<<< HEAD
     virtual void post_init(bool firstcall) override;
-=======
-    /*
-     * Determines the status of each process (underloaded, overloaded)
-     * in the neighborhood given the local load and returns the volume of load
-     * to send to each neighbor. On underloaded processes, returns a vector of
-     * zeros.
-     *
-     * This call is collective on neighcomm.
-     *
-     * Default implementation follows [Willebeek Le Mair and Reeves, IEEE Tr.
-     * Par. Distr. Sys. 4(9), Sep 1993] propose
-     *
-     * @param neighcomm Graph communicator which reflects the neighbor
-     * relationship amongst processes (undirected edges), without edges to the
-     *                  process itself.
-     * @param load The load of the calling process.
-     * @returns Vector of load values ordered according to the neighborhood
-     *          ordering in neighcomm.
-     */
-    virtual std::vector<double> compute_send_volume(double load) const;
-
-    // Neighborhood communicator
-    boost::mpi::communicator neighcomm;
-
-private:
-    friend struct HybridGPDiff; // Needs access to "partition" vector
-
-    void pre_init(bool firstcall) override;
-    void post_init(bool firstcall) override;
-    void init_new_foreign_cell(local_cell_index_type localcell,
-                               global_cell_index_type foreigncell,
-                               rank_type owner) override;
->>>>>>> c111c2c3
 
     virtual rank_type rank_of_cell(global_cell_index_type idx) const override
     {
@@ -121,16 +87,10 @@
      */
     using GlobalCellIndices = std::vector<global_cell_index_type>;
 
-<<<<<<< HEAD
-    // Computes vector of vectors of cells which has to be send to neighbours
-    virtual PerNeighbor<GlobalCellIndices>
-    compute_send_list(std::vector<double> &&sendLoads,
-                      const std::vector<double> &weights);
-
     virtual void command(std::string s) override;
 
     virtual bool accept_transfer(local_cell_index_type cell,
-                                 rank_type rank)
+                                 rank_type rank) const
     {
         return true;
     };
@@ -154,8 +114,6 @@
     // Clears obsolete entries from "partition"
     void clear_unknown_cell_ownership();
 
-    // Send message with neighbourhood of received cells in "sendCells"
-=======
     /** Computes vector of vectors of cells to be sent to neighboring processes
      * based on the send volume passed in "send_volume".
      */
@@ -166,9 +124,9 @@
     /** Generate neighborhood information to send to processes that received
      * the cells in "cells_to_send".
      */
->>>>>>> c111c2c3
     PerNeighbor<__diff_impl::CellNeighborhoodPerCell>
-    get_neighborhood_information(const PerNeighbor<GlobalCellIndices> &cells_to_send) const;
+    get_neighborhood_information(
+        const PerNeighbor<GlobalCellIndices> &cells_to_send) const;
 
     /** Update "partition" vector based on cell neighborhood information
      * from neighboring processes.
